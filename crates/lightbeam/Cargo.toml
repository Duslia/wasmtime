[package]
name = "lightbeam"
version = "0.7.0"
authors = ["The Lightbeam Project Developers"]
description = "An optimising one-pass streaming compiler for WebAssembly"
license = "Apache-2.0 WITH LLVM-exception"
repository = "https://github.com/bytecodealliance/wasmtime"
readme = "README.md"
categories = ["wasm"]
keywords = ["webassembly", "wasm", "compile", "compiler", "jit"]
edition = "2018"

[dependencies]
smallvec = "1.0.0"
<<<<<<< HEAD
dynasm = "0.5.1"
dynasmrt = "0.5.1"
wasmparser = "0.44.0"
memoffset = "0.5.1"
itertools = "0.8"
=======
dynasm = "0.5.2"
dynasmrt = "0.5.2"
wasmparser = "0.44.0"
memoffset = "0.5.3"
itertools = "0.8.2"
>>>>>>> 3716a863
capstone = "0.6.0"
thiserror = "1.0.9"
cranelift-codegen = "0.50.0"
multi_mut = "0.1"
either = "1.5"
typemap = "0.3"
more-asserts = "0.2.1"

[dev-dependencies]
lazy_static = "1.2"
wat = "1.0.2"
quickcheck = "0.9.0"
anyhow = "1.0"

[badges]
maintenance = { status = "experimental" }<|MERGE_RESOLUTION|>--- conflicted
+++ resolved
@@ -12,19 +12,11 @@
 
 [dependencies]
 smallvec = "1.0.0"
-<<<<<<< HEAD
-dynasm = "0.5.1"
-dynasmrt = "0.5.1"
-wasmparser = "0.44.0"
-memoffset = "0.5.1"
-itertools = "0.8"
-=======
 dynasm = "0.5.2"
 dynasmrt = "0.5.2"
 wasmparser = "0.44.0"
 memoffset = "0.5.3"
 itertools = "0.8.2"
->>>>>>> 3716a863
 capstone = "0.6.0"
 thiserror = "1.0.9"
 cranelift-codegen = "0.50.0"
